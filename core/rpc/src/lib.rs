use std::ops::DerefMut;
use std::sync::Arc;

use fleek_crypto::{ConsensusPublicKey, NodePublicKey};
use hyper::service::{make_service_fn, service_fn};
use jsonrpsee::server::{stop_channel, Server as JSONRPCServer, ServerHandle};
use jsonrpsee::{Methods, RpcModule};
use lightning_interfaces::infu_collection::{c, Collection};
use lightning_interfaces::types::Event;
use lightning_interfaces::{
    ApplicationInterface,
    ArchiveSocket,
    ConfigConsumer,
    FetcherInterface,
    FetcherSocket,
    MempoolSocket,
    RpcInterface,
    SignerInterface,
    WithStartAndShutdown,
};
use reqwest::StatusCode;
use tokio::sync::Mutex;
use tower::Service;

pub use crate::api::{EthApiServer, FleekApiServer, NetApiServer};
pub use crate::config::Config;
use crate::event::EventDistributor;
pub use crate::logic::{EthApi, FleekApi, NetApi};
pub mod api;
pub mod api_types;
pub mod config;
<<<<<<< HEAD
pub mod error;
pub mod event;
pub mod logic;
pub mod utils;
=======
mod error;
mod logic;
>>>>>>> fe4bc9d7

#[cfg(test)]
mod tests;

pub(crate) struct Data<C: Collection> {
    pub event_distributor: EventDistributor,
    pub query_runner: c!(C::ApplicationInterface::SyncExecutor),
    pub mempool_socket: MempoolSocket,
    pub fetcher_socket: FetcherSocket,
    pub _blockstore: C::BlockStoreInterface,
    pub node_public_key: NodePublicKey,
    pub consensus_public_key: ConsensusPublicKey,
    /// If this is some it means the node is in archive mode
    pub archive_socket: Option<ArchiveSocket>,
}

pub struct Rpc<C: Collection> {
    config: Config,

    /// The final RPCModule containting selected methods
    module: RpcModule<()>,

    // need interior mutability to support restarts
    handle: Mutex<Option<ServerHandle>>,

    data: Arc<Data<C>>,
}

async fn health() -> &'static str {
    "OK"
}

async fn metrics() -> (StatusCode, String) {
    match autometrics::prometheus_exporter::encode_to_string() {
        Ok(metrics) => (StatusCode::OK, metrics),
        Err(err) => (StatusCode::INTERNAL_SERVER_ERROR, err.to_string()),
    }
}

impl<C: Collection> Rpc<C> {
    fn create_modules_from_config(
        config: &Config,
        data: Arc<Data<C>>,
    ) -> anyhow::Result<RpcModule<()>> {
        let mut final_module = RpcModule::new(());

        for selection in config.rpc_selection() {
            match selection {
                config::RPCModules::Eth => {
                    final_module.merge(EthApi::new(data.clone()).into_rpc())?;
                },
                config::RPCModules::Net => {
                    final_module.merge(NetApi::new(data.clone()).into_rpc())?;
                },
                config::RPCModules::Flk => {
                    final_module.merge(FleekApi::new(data.clone()).into_rpc())?;
                },
            }
        }

        Ok(final_module)
    }
}

#[async_trait::async_trait]
impl<C: Collection> WithStartAndShutdown for Rpc<C> {
    async fn start(&self) {
        let (stop, server_handle) = stop_channel();
        let json_rpc_service = JSONRPCServer::builder()
            .to_service_builder()
            .build(Methods::from(self.module.clone()), stop.clone());

        let make_service = make_service_fn(move |_| {
            let json_rpc_service = json_rpc_service.clone();

            async move {
                Ok::<_, hyper::Error>(service_fn(move |req: hyper::Request<hyper::Body>| {
                    let mut json_rpc_service = json_rpc_service.clone();

                    async move {
                        let path = req.uri().path().to_string().to_ascii_lowercase();
                        let method = req.method();

                        match path.as_str() {
                            "/health" => {
                                let res = health().await;

                                hyper::Response::builder()
                                    .status(StatusCode::OK)
                                    .body(hyper::Body::from(res))
                            },
                            "/metrics" => {
                                let (status, res) = metrics().await;

                                hyper::Response::builder()
                                    .status(status)
                                    .body(hyper::Body::from(res))
                            },
                            _ => {
                                if method == hyper::Method::POST {
                                    match json_rpc_service.call(req).await {
                                        Ok(res) => Ok(res),
                                        Err(err) => hyper::Response::builder()
                                            .status(StatusCode::INTERNAL_SERVER_ERROR)
                                            .body(hyper::Body::from(err.to_string())),
                                    }
                                } else {
                                    hyper::Response::builder()
                                        .status(StatusCode::NOT_FOUND)
                                        .body(hyper::Body::empty())
                                }
                            },
                        }
                    }
                }))
            }
        });

        let addr = self.config.addr();
        tokio::spawn(async move {
            match axum::Server::bind(&addr)
                .serve(make_service)
                .with_graceful_shutdown(async move { stop.shutdown().await })
                .await
            {
                Ok(_) => (),
                Err(err) => tracing::error!("RPC server error: {}", err),
            }
        });

        *self.handle.lock().await = Some(server_handle);
    }

    async fn shutdown(&self) {
        if let Some(handle) = std::mem::take(self.handle.lock().await.deref_mut()) {
            match handle.stop() {
                Ok(_) => (),
                Err(_) => return,
            };

            handle.stopped().await;
        }
    }

    fn is_running(&self) -> bool {
        // Handle is removed from self when we shutdown server
        self.handle.blocking_lock().is_some()
    }
}

impl<C: Collection> RpcInterface<C> for Rpc<C> {
    fn init(
        config: Self::Config,
        mempool: MempoolSocket,
        query_runner: c!(C::ApplicationInterface::SyncExecutor),
        blockstore: C::BlockStoreInterface,
        fetcher: &C::FetcherInterface,
        signer: &C::SignerInterface,
        archive_socket: Option<ArchiveSocket>,
    ) -> anyhow::Result<Self> {
        let distributor = EventDistributor::spawn();

        let data: Arc<Data<C>> = Arc::new(Data {
            event_distributor: distributor,
            query_runner,
            mempool_socket: mempool,
            fetcher_socket: fetcher.get_socket(),
            _blockstore: blockstore,
            node_public_key: signer.get_ed25519_pk(),
            consensus_public_key: signer.get_bls_pk(),
            archive_socket,
        });

        let module = Self::create_modules_from_config(&config, data.clone())?;

        Ok(Self {
            config,
            module,
            data,
            handle: Mutex::new(None),
        })
    }

    fn event_tx(&self) -> tokio::sync::mpsc::Sender<Vec<Event>> {
        self.data.event_distributor.sender()
    }
}

impl<C: Collection> ConfigConsumer for Rpc<C> {
    type Config = crate::config::Config;

    const KEY: &'static str = "rpc";
}<|MERGE_RESOLUTION|>--- conflicted
+++ resolved
@@ -29,15 +29,9 @@
 pub mod api;
 pub mod api_types;
 pub mod config;
-<<<<<<< HEAD
 pub mod error;
 pub mod event;
 pub mod logic;
-pub mod utils;
-=======
-mod error;
-mod logic;
->>>>>>> fe4bc9d7
 
 #[cfg(test)]
 mod tests;
