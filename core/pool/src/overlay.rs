--- conflicted
+++ resolved
@@ -90,11 +90,7 @@
     pub fn register_stream_service(
         &mut self,
         service_scope: ServiceScope,
-<<<<<<< HEAD
-    ) -> (Sender<StreamRequest>, Receiver<(RequestHeader, Channel)>) {
-=======
-    ) -> (Sender<ChannelRequest>, Receiver<(NodeIndex, Channel)>) {
->>>>>>> 4c0a877b
+    ) -> (Sender<ChannelRequest>, Receiver<(RequestHeader, Channel)>) {
         let (tx, rx) = mpsc::channel(1024);
         self.stream_handles.insert(service_scope, tx);
         (self.stream_request_tx.clone(), rx)
